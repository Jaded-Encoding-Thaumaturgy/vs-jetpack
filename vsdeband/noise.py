--- conflicted
+++ resolved
@@ -11,11 +11,11 @@
 from vsmasktools import adg_mask
 from vsrgtools import BlurMatrix
 from vstools import (
-<<<<<<< HEAD
     ColorRange,
     ConstantFormatVideoNode,
     ConvMode,
     PlanesT,
+    UnsupportedColorFamilyError,
     check_variable,
     core,
     get_lowest_values,
@@ -30,11 +30,6 @@
     split,
     to_arr,
     vs,
-=======
-    ColorRange, ConstantFormatVideoNode, ConvMode, PlanesT, UnsupportedColorFamilyError, check_variable, core,
-    get_lowest_values, get_neutral_values, get_peak_values, get_u, get_v, mod_x, normalize_param_planes, normalize_seq,
-    scale_delta, split, to_arr, vs
->>>>>>> 1b983c30
 )
 
 from .debanders import placebo_deband
@@ -395,7 +390,11 @@
             grained = _apply_grainer(
                 clip,
                 lambda clip, strength, planes, **kwds: core.noise.Add(
-                    clip, *strength[:2], type=self.value, constant=static, **kwds  # type: ignore[misc]
+                    clip,
+                    *strength[:2],  # type: ignore[misc]
+                    type=self.value,
+                    constant=static,
+                    **kwds,
                 ),
                 **kwargs,
                 func=self.name,
@@ -502,7 +501,7 @@
     low: list[float],
     high: list[float],
     blend: float = 0.0,
-    func: FuncExceptT | None = None
+    func: FuncExceptT | None = None,
 ) -> vs.VideoNode:
     if not blend:
         expr = "y neutral - abs A! x A@ - {lo} < x A@ + {hi} > or neutral y ?"
@@ -523,17 +522,8 @@
     grained: vs.VideoNode,
     base_clip: vs.VideoNode,
     blend: float = 0.0,
-    func: FuncExceptT | None = None
+    func: FuncExceptT | None = None,
 ) -> vs.VideoNode:
-<<<<<<< HEAD
-    if clip.format.color_family is vs.YUV:
-        if not blend:
-            expr = "x neutral = y neutral = and range_max 0 ?"
-        else:
-            expr = "x neutral - abs {blend} / 1 min 1 swap - y neutral - abs {blend} / 1 min 1 swap - * range_max *"
-
-        mask = norm_expr([get_u(clip), get_v(clip)], expr, blend=blend)
-=======
     match clip.format.color_family:
         case vs.YUV:
             if not blend:
@@ -542,7 +532,6 @@
                 expr = "x neutral - abs {blend} / 1 min 1 swap - y neutral - abs {blend} / 1 min 1 swap - * range_max *"
 
             mask = norm_expr([get_u(clip), get_v(clip)], expr, func=func, blend=blend)
->>>>>>> 1b983c30
 
             return core.std.MaskedMerge(
                 grained, base_clip, core.std.ShufflePlanes([clip, mask, mask], [0, 0, 0], vs.YUV, clip), [1, 2]
