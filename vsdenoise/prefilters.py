--- conflicted
+++ resolved
@@ -16,15 +16,8 @@
     check_variable_format, get_peak_value, get_y, normalize_planes, normalize_seq, scale_value, vs
 )
 
-<<<<<<< HEAD
-
-from .bm3d import BM3D as BM3DM
-from .bm3d import BM3DCPU, AbstractBM3D, BM3DCuda, BM3DCudaRTC, Profile
+
 from .fft import DFTTest, SLocationT
-from .nlm import DeviceType, nl_means
-=======
-from .fft import DFTTest, SLocT
->>>>>>> 55a9e989
 
 __all__ = [
     'Prefilter', 'PrefilterPartial', 'MultiPrefilter',
