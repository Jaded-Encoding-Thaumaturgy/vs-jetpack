"""
This module implements functions based on the famous dehalo_alpha.
"""

from __future__ import annotations

from typing import Any, Iterator, TypeAlias

from jetpytools import T

<<<<<<< HEAD
from vsexprtools import norm_expr
from vskernels import BSpline, Lanczos, Mitchell, Scaler, ScalerLike
from vsmasktools import Morpho
from vsrgtools import (
=======
from vsaa import NNEDI3
from vsdenoise import Prefilter
from vsexprtools import ExprOp, combine, norm_expr
from vskernels import Bilinear, BSpline, Lanczos, Mitchell, Point, Scaler, ScalerLike
from vsmasktools import EdgeDetect, Morpho, RadiusLike, Robinson3, XxpandMode, grow_mask, retinex
from vsrgtools import (
    BlurMatrix,
    box_blur,
    contrasharpening,
    contrasharpening_dehalo,
    gauss_blur,
    limit_filter,
    remove_grain,
>>>>>>> b453eed0
    repair,
)
from vstools import (
    ConstantFormatVideoNode,
    CustomIndexError,
    FuncExceptT,
    InvalidColorFamilyError,
    PlanesT,
    check_progressive,
    check_variable,
    core,
    get_peak_value,
    join,
    mod4,
    normalize_planes,
    normalize_seq,
    split,
    vs,
)
from vstools import VSFunctionPlanesArgs as GenericVSFunctionPlanesArgs

<<<<<<< HEAD
__all__ = ["dehalo_alpha"]
=======
__all__ = ["dehalo_alpha", "dehalo_merge", "dehalo_sigma", "dehalomicron", "fine_dehalo", "fine_dehalo2"]


FloatIterArr = float | list[float] | tuple[float | list[float], ...]


def _limit_dehalo(
    clip: vs.VideoNode, ref: vs.VideoNode, darkstr: float | list[float], brightstr: float | list[float], planes: PlanesT
) -> vs.VideoNode:
    return norm_expr(
        [clip, ref],
        "x y < x x y - {darkstr} * - x x y - {brightstr} * - ?",
        planes,
        darkstr=darkstr,
        brightstr=brightstr,
        func=_limit_dehalo,
    )


def _dehalo_mask(
    clip: vs.VideoNode,
    ref: vs.VideoNode,
    lowsens: list[float],
    highsens: list[float],
    sigma_mask: float | bool,
    mask_radius: RadiusLike,
    mask_coords: Sequence[int] | None,
    planes: PlanesT,
) -> vs.VideoNode:
    peak = get_peak_value(clip)

    mask = norm_expr(
        [
            Morpho.gradient(clip, mask_radius, planes=planes, coords=mask_coords),
            Morpho.gradient(ref, mask_radius, planes=planes, coords=mask_coords),
        ],
        "x x y - x / 0 ? {lowsens} - x {peak} / 256 255 / + 512 255 / / {highsens} + * 0 max 1 min {peak} *",
        planes,
        peak=peak,
        lowsens=[lo / 255 for lo in lowsens],
        highsens=[hi / 100 for hi in highsens],
        func=_dehalo_mask,
    )

    if sigma_mask is not False:
        if sigma_mask is True:
            sigma_mask = 0.0

        conv_values = [float((sig_mask := bool(sigma_mask)))] * 9
        conv_values[4] = 1 / clamp(sigma_mask, 0, 1) if sig_mask else 1

        mask = mask.std.Convolution(conv_values, planes=planes)

    return mask


def _dehalo_schizo_norm(*values: FloatIterArr) -> list[tuple[list[float], ...]]:
    iterations = max([(len(x) if isinstance(x, tuple) else 1) for x in values])
>>>>>>> b453eed0


IterArr: TypeAlias = T | list[T] | tuple[T | list[T], ...]
VSFunctionPlanesArgs: TypeAlias = GenericVSFunctionPlanesArgs[vs.VideoNode, ConstantFormatVideoNode]


def dehalo_alpha(
    clip: vs.VideoNode,
    # Blur params
    rx: IterArr[float] = 2.0,
    ry: IterArr[float] | None = None,
    blur_func: IterArr[VSFunctionPlanesArgs | None] = None,
    # Mask params
    lowsens: IterArr[float] = 50.0,
    highsens: IterArr[float] = 50.0,
    # Supersampling minmax params
    ss: IterArr[float] = 1.5,
    # Limiting params
    darkstr: IterArr[float] = 0.0,
    brightstr: IterArr[float] = 1.0,
    # Misc params
    planes: PlanesT = 0,
<<<<<<< HEAD
=======
    show_mask: int | FineDehalo.Masks | bool = False,
    mask_radius: RadiusLike = 1,
    downscaler: ScalerLike = Mitchell,
    upscaler: ScalerLike = BSpline,
    supersampler: ScalerLike = Lanczos(3),
    supersampler_ref: ScalerLike = Mitchell,
    pre_ss: float = 1.0,
    pre_supersampler: ScalerLike = NNEDI3(noshift=(True, False)),
    pre_downscaler: ScalerLike = Point,
    mask_coords: Sequence[int] | None = None,
>>>>>>> b453eed0
    func: FuncExceptT | None = None,
    **kwargs: Any,
) -> vs.VideoNode:
    """
    Reduce halo artifacts by aggressively processing the edges and their surroundings.

    The parameters `rx`, `ry`, `lowsens`, `highsens`, `ss`, `darkstr`, `brightstr` and `blur_func`
    can be configured per plane and per iteration. You can specify:

        - A single value: applies to all iterations and all planes.
        - A tuple of values: interpreted as iteration-wise.
        - A list inside the tuple: interpreted as per-plane for a specific iteration.

    For example:
        `rx=(2.0, [2.0, 2.4], [2.2, 2.0, 2.1])` implies 3 iterations:
            - 1st: 2.0 for all planes
            - 2nd: 2.0 for luma, 2.4 for both chroma planes
            - 3rd: 2.2 for luma, 2.0 for U, 2.1 for V

    Args:
        clip: Source clip.
        rx: Horizontal radius for halo removal.
        ry: Vertical radius for halo removal. Defaults to `rx` if not set.
        blur_func: Optional custom blurring function to use in place of the default implementation.
        lowsens: Lower sensitivity threshold — dehalo is fully applied below this value.
            Setting both `lowsens` and `highsens` to `-1` disables mask-based processing entirely.
        highsens: Upper sensitivity threshold — dehalo is completely skipped above this value.
            Setting both `lowsens` and `highsens` to `-1` disables mask-based processing entirely.
        ss: Supersampling factor to reduce aliasing artifacts.
        darkstr: Strength factor for suppressing dark halos.
        brightstr: Strength factor for suppressing bright halos.
        planes: Planes to process. Default to 0.
        func: An optional function to use for error handling.
        **kwargs: Additional debug options.
            - `attach_masks=True`: Stores generated masks as frame properties in the output clip.
              The prop name is `DehaloAlphaMask_{i}`, where `i` is the iteration index.

    Raises:
        CustomIndexError: If `ss`, `rx` or `ry` are lower than 1.0.
        CustomIndexError: If `brightstr` or `darkstr` are not between 0.0 and 1.0 (inclusive).
        CustomIndexError: If `lowsens` or `highsens` are not beween 0 and 100 (inclusive).

    Returns:
        Dehaloed clip.
    """
    func = func or dehalo_alpha

    assert check_variable(clip, func)
    assert check_progressive(clip, func)

    InvalidColorFamilyError.check(clip, (vs.GRAY, vs.YUV), func)

    if ry is None:
        ry = rx

    planes = normalize_planes(clip, planes)

    work_clip, *chroma = split(clip) if planes == [0] else (clip,)

    values, blur_funcs = _normalize_iter_arr_t(rx, ry, darkstr, brightstr, lowsens, highsens, ss, blur_func=blur_func)

    masks_to_prop = list[ConstantFormatVideoNode]()

    for (rx_i, ry_i, darkstr_i, brightstr_i, lowsens_i, highsens_i, ss_i), blur_func_i in zip(values, blur_funcs):
        if any(x < 1 for x in (*ss_i, *rx_i, *ry_i)):
            raise CustomIndexError("ss, rx, and ry must all be bigger than 1.0!", func)

        if not all(0 <= x <= 1 for x in (*brightstr_i, *darkstr_i)):
            raise CustomIndexError("brightstr and darkstr must be between 0.0 and 1.0!", func)

        # Process without splitting the planes
        # if the radius are the same for all planes or the blur_func is the same
        # or if luma only
        # or clip format is GRAY
        if any(
            [
                len(set(rx_i)) == len(set(ry_i)) == len(set(blur_func_i)) == 1,
                planes == [0],
                work_clip.format.num_planes == 1,
            ]
        ):
            dehalo = (
                blur_func_i[0](work_clip, planes=planes)
                if blur_func_i[0]
                else _dehalo_alpha_blur_func(work_clip, rx_i[0], ry_i[0])
            )
        else:
            dehalo = join(
                [
                    blur_func_p(p, planes=0) if blur_func_p else _dehalo_alpha_blur_func(p, rx_p, ry_p)
                    for p, rx_p, ry_p, blur_func_p in zip(split(work_clip), rx_i, ry_i, blur_func_i)
                ]
            )

        if all(0 <= x <= 100 for x in (*lowsens_i, *highsens_i)):
            mask = _dehalo_alpha_mask(work_clip, dehalo, lowsens_i, highsens_i, planes, func)
        elif lowsens_i.count(-1) == len(lowsens_i) and highsens_i.count(-1) == len(highsens_i):
            mask = None
        else:
            raise CustomIndexError("lowsens and highsens must be between 0 and 100!", func)

        if kwargs.get("attach_masks") and mask:
            masks_to_prop.append(core.std.SetFrameProps(mask, lowsens=lowsens_i, highsens=highsens_i))

<<<<<<< HEAD
        dehalo = dehalo.std.MaskedMerge(work_clip, mask, planes) if mask else dehalo

        dehalo = _dehalo_supersample_minmax(work_clip, dehalo, ss_i, planes=planes, func=func)
=======
    if mode in {ConvMode.HV, ConvMode.VERTICAL}:
        mask_h = BlurMatrix.custom([1, 2, 1, 0, 0, 0, -1, -2, -1], ConvMode.V)(work_clip, divisor=4, saturate=False)

    if mode in {ConvMode.HV, ConvMode.HORIZONTAL}:
        mask_v = BlurMatrix.custom([1, 0, -1, 2, 0, -2, 1, 0, -1], ConvMode.H)(work_clip, divisor=4, saturate=False)
>>>>>>> b453eed0

        work_clip = dehalo = _limit_dehalo(work_clip, dehalo, darkstr_i, brightstr_i, planes, func)

    out = dehalo if not chroma else join([dehalo, *chroma])

    for i, mask in enumerate(masks_to_prop):
        out = out.std.ClipToProp(mask, f"DehaloAlphaMask_{i}")

    return out


# HELPER FUNCTIONS BELOW #


def _normalize_iter_arr_t(
    *values: IterArr[T], blur_func: IterArr[VSFunctionPlanesArgs | None]
) -> tuple[Iterator[tuple[list[T], ...]], Iterator[list[VSFunctionPlanesArgs | None]]]:
    max_len = max((len(x) if isinstance(x, tuple) else 1) for x in (*values, blur_func))

    broadcasted: list[tuple[T | list[T] | VSFunctionPlanesArgs | list[VSFunctionPlanesArgs | None] | None, ...]] = [
        val + (val[-1],) * (max_len - len(val)) if isinstance(val, tuple) else (val,) * max_len
        for val in (*values, blur_func)
    ]

    normalized = list[list[list[T | VSFunctionPlanesArgs] | None]]()

    for subgroup in broadcasted:
        sublist = list[list[T | VSFunctionPlanesArgs | None]]()

        for item in subgroup:
            group = normalize_seq(item)

            sublist.append(group)

        normalized.append(sublist)  # type: ignore[arg-type]

    return (zip(*normalized[:-1]), iter(normalized[-1]))  # type: ignore[arg-type]


<<<<<<< HEAD
def _dehalo_alpha_blur_func(
    clip: ConstantFormatVideoNode,
    rx: float,
    ry: float | None = None,
=======
def dehalo_alpha(
    clip: vs.VideoNode,
    rx: FloatIterArr = 2.0,
    ry: FloatIterArr | None = None,
    darkstr: FloatIterArr = 0.0,
    brightstr: FloatIterArr = 1.0,
    lowsens: FloatIterArr = 50.0,
    highsens: FloatIterArr = 50.0,
    sigma_mask: float | bool = False,
    ss: FloatIterArr = 1.5,
    planes: PlanesT = 0,
    show_mask: bool = False,
    mask_radius: RadiusLike = 1,
>>>>>>> b453eed0
    downscaler: ScalerLike = Mitchell,
    upscaler: ScalerLike = BSpline,
    func: FuncExceptT | None = None,
) -> ConstantFormatVideoNode:
    """
    Default gaussian approximation used in the original dehalo_alpha implementation.
    """
    downscaler = Scaler.ensure_obj(downscaler, func)
    upscaler = Scaler.ensure_obj(upscaler, func)

    if ry is None:
        ry = rx

    return upscaler.scale(  # type: ignore[return-value]
        downscaler.scale(clip, mod4(clip.width / rx), mod4(clip.height / ry)), clip.width, clip.height
    )


<<<<<<< HEAD
def _dehalo_alpha_mask(
    clip: ConstantFormatVideoNode,
    ref: ConstantFormatVideoNode,
    lowsens: list[float],
    highsens: list[float],
    planes: PlanesT,
=======
def dehalo_sigma(
    clip: vs.VideoNode,
    brightstr: FloatIterArr = 1.0,
    darkstr: FloatIterArr = 0.0,
    lowsens: FloatIterArr = 50.0,
    highsens: FloatIterArr = 50.0,
    ss: FloatIterArr = 1.5,
    blur_func: Prefilter = Prefilter.GAUSS,
    planes: PlanesT = 0,
    supersampler: ScalerLike = Lanczos(3),
    supersampler_ref: ScalerLike = Mitchell,
    pre_ss: float = 1.0,
    pre_supersampler: ScalerLike = NNEDI3(noshift=(True, False)),
    pre_downscaler: ScalerLike = Point,
    mask_radius: RadiusLike = 1,
    sigma_mask: float | bool = False,
    mask_coords: Sequence[int] | None = None,
    show_mask: bool = False,
>>>>>>> b453eed0
    func: FuncExceptT | None = None,
) -> ConstantFormatVideoNode:
    func = func or _dehalo_alpha_mask

    mask = norm_expr(
        [
            Morpho.gradient(clip, planes=planes, func=func),
            Morpho.gradient(ref, planes=planes, func=func),
        ],
        "x x y - x / 0 ? {lowsens} - x {peak} / 256 255 / + 512 255 / / {highsens} + * 0 max 1 min {peak} *",
        planes,
        peak=get_peak_value(clip),
        lowsens=[lo / 255 for lo in lowsens],
        highsens=[hi / 100 for hi in highsens],
        func=func,
    )

    return mask


<<<<<<< HEAD
def _dehalo_supersample_minmax(
    clip: ConstantFormatVideoNode,
    ref: ConstantFormatVideoNode,
    ss: list[float],
=======
def dehalo_merge(
    clip: vs.VideoNode,
    dehalo: vs.VideoNode,
    darkstr: list[float] | float = 0.0,
    brightstr: list[float] | float = 1.0,
    lowsens: list[float] | float = 50.0,
    highsens: list[float] | float = 50.0,
    sigma_mask: float | bool = False,
    ss: list[float] | float = 1.5,
    planes: PlanesT = 0,
    show_mask: bool = False,
    mask_radius: RadiusLike = 1,
>>>>>>> b453eed0
    supersampler: ScalerLike = Lanczos(3),
    supersampler_ref: ScalerLike = Mitchell,
    planes: PlanesT = None,
    func: FuncExceptT | None = None,
) -> ConstantFormatVideoNode:
    func = func or _dehalo_supersample_minmax

    supersampler = Scaler.ensure_obj(supersampler, func)
    supersampler_ref = Scaler.ensure_obj(supersampler_ref, func)

    def _supersample(work_clip: vs.VideoNode, dehalo: vs.VideoNode, ss: float) -> ConstantFormatVideoNode:
        if ss <= 1.0:
            return repair(work_clip, dehalo, 1, planes)

        w, h = mod4(work_clip.width * ss), mod4(work_clip.height * ss)
        ss_clip = norm_expr(
            [
                supersampler.scale(work_clip, w, h),
                supersampler_ref.scale(dehalo.std.Maximum(), w, h),
                supersampler_ref.scale(dehalo.std.Minimum(), w, h),
            ],
            "x y min z max",
            planes,
            func=func,
        )

        return supersampler.scale(ss_clip, work_clip.width, work_clip.height)  # type: ignore[return-value]

    if len(set(ss)) == 1 or planes == [0] or clip.format.num_planes == 1:
        dehalo = _supersample(clip, ref, ss[0])
    else:
        dehalo = join([_supersample(wplane, dplane, ssp) for wplane, dplane, ssp in zip(split(clip), split(ref), ss)])

    return dehalo


def _limit_dehalo(
    clip: ConstantFormatVideoNode,
    ref: ConstantFormatVideoNode,
    darkstr: float | list[float],
    brightstr: float | list[float],
    planes: PlanesT = None,
    func: FuncExceptT | None = None,
) -> ConstantFormatVideoNode:
    func = func or _limit_dehalo

    return norm_expr(
        [clip, ref],
        "x y - D! x x y < D@ {darkstr} * D@ {brightstr} * ? -",
        planes,
        darkstr=darkstr,
        brightstr=brightstr,
        func=func,
    )<|MERGE_RESOLUTION|>--- conflicted
+++ resolved
@@ -8,28 +8,10 @@
 
 from jetpytools import T
 
-<<<<<<< HEAD
 from vsexprtools import norm_expr
 from vskernels import BSpline, Lanczos, Mitchell, Scaler, ScalerLike
 from vsmasktools import Morpho
-from vsrgtools import (
-=======
-from vsaa import NNEDI3
-from vsdenoise import Prefilter
-from vsexprtools import ExprOp, combine, norm_expr
-from vskernels import Bilinear, BSpline, Lanczos, Mitchell, Point, Scaler, ScalerLike
-from vsmasktools import EdgeDetect, Morpho, RadiusLike, Robinson3, XxpandMode, grow_mask, retinex
-from vsrgtools import (
-    BlurMatrix,
-    box_blur,
-    contrasharpening,
-    contrasharpening_dehalo,
-    gauss_blur,
-    limit_filter,
-    remove_grain,
->>>>>>> b453eed0
-    repair,
-)
+from vsrgtools import repair
 from vstools import (
     ConstantFormatVideoNode,
     CustomIndexError,
@@ -49,68 +31,7 @@
 )
 from vstools import VSFunctionPlanesArgs as GenericVSFunctionPlanesArgs
 
-<<<<<<< HEAD
 __all__ = ["dehalo_alpha"]
-=======
-__all__ = ["dehalo_alpha", "dehalo_merge", "dehalo_sigma", "dehalomicron", "fine_dehalo", "fine_dehalo2"]
-
-
-FloatIterArr = float | list[float] | tuple[float | list[float], ...]
-
-
-def _limit_dehalo(
-    clip: vs.VideoNode, ref: vs.VideoNode, darkstr: float | list[float], brightstr: float | list[float], planes: PlanesT
-) -> vs.VideoNode:
-    return norm_expr(
-        [clip, ref],
-        "x y < x x y - {darkstr} * - x x y - {brightstr} * - ?",
-        planes,
-        darkstr=darkstr,
-        brightstr=brightstr,
-        func=_limit_dehalo,
-    )
-
-
-def _dehalo_mask(
-    clip: vs.VideoNode,
-    ref: vs.VideoNode,
-    lowsens: list[float],
-    highsens: list[float],
-    sigma_mask: float | bool,
-    mask_radius: RadiusLike,
-    mask_coords: Sequence[int] | None,
-    planes: PlanesT,
-) -> vs.VideoNode:
-    peak = get_peak_value(clip)
-
-    mask = norm_expr(
-        [
-            Morpho.gradient(clip, mask_radius, planes=planes, coords=mask_coords),
-            Morpho.gradient(ref, mask_radius, planes=planes, coords=mask_coords),
-        ],
-        "x x y - x / 0 ? {lowsens} - x {peak} / 256 255 / + 512 255 / / {highsens} + * 0 max 1 min {peak} *",
-        planes,
-        peak=peak,
-        lowsens=[lo / 255 for lo in lowsens],
-        highsens=[hi / 100 for hi in highsens],
-        func=_dehalo_mask,
-    )
-
-    if sigma_mask is not False:
-        if sigma_mask is True:
-            sigma_mask = 0.0
-
-        conv_values = [float((sig_mask := bool(sigma_mask)))] * 9
-        conv_values[4] = 1 / clamp(sigma_mask, 0, 1) if sig_mask else 1
-
-        mask = mask.std.Convolution(conv_values, planes=planes)
-
-    return mask
-
-
-def _dehalo_schizo_norm(*values: FloatIterArr) -> list[tuple[list[float], ...]]:
-    iterations = max([(len(x) if isinstance(x, tuple) else 1) for x in values])
->>>>>>> b453eed0
 
 
 IterArr: TypeAlias = T | list[T] | tuple[T | list[T], ...]
@@ -133,19 +54,6 @@
     brightstr: IterArr[float] = 1.0,
     # Misc params
     planes: PlanesT = 0,
-<<<<<<< HEAD
-=======
-    show_mask: int | FineDehalo.Masks | bool = False,
-    mask_radius: RadiusLike = 1,
-    downscaler: ScalerLike = Mitchell,
-    upscaler: ScalerLike = BSpline,
-    supersampler: ScalerLike = Lanczos(3),
-    supersampler_ref: ScalerLike = Mitchell,
-    pre_ss: float = 1.0,
-    pre_supersampler: ScalerLike = NNEDI3(noshift=(True, False)),
-    pre_downscaler: ScalerLike = Point,
-    mask_coords: Sequence[int] | None = None,
->>>>>>> b453eed0
     func: FuncExceptT | None = None,
     **kwargs: Any,
 ) -> vs.VideoNode:
@@ -250,17 +158,9 @@
         if kwargs.get("attach_masks") and mask:
             masks_to_prop.append(core.std.SetFrameProps(mask, lowsens=lowsens_i, highsens=highsens_i))
 
-<<<<<<< HEAD
         dehalo = dehalo.std.MaskedMerge(work_clip, mask, planes) if mask else dehalo
 
         dehalo = _dehalo_supersample_minmax(work_clip, dehalo, ss_i, planes=planes, func=func)
-=======
-    if mode in {ConvMode.HV, ConvMode.VERTICAL}:
-        mask_h = BlurMatrix.custom([1, 2, 1, 0, 0, 0, -1, -2, -1], ConvMode.V)(work_clip, divisor=4, saturate=False)
-
-    if mode in {ConvMode.HV, ConvMode.HORIZONTAL}:
-        mask_v = BlurMatrix.custom([1, 0, -1, 2, 0, -2, 1, 0, -1], ConvMode.H)(work_clip, divisor=4, saturate=False)
->>>>>>> b453eed0
 
         work_clip = dehalo = _limit_dehalo(work_clip, dehalo, darkstr_i, brightstr_i, planes, func)
 
@@ -300,26 +200,10 @@
     return (zip(*normalized[:-1]), iter(normalized[-1]))  # type: ignore[arg-type]
 
 
-<<<<<<< HEAD
 def _dehalo_alpha_blur_func(
     clip: ConstantFormatVideoNode,
     rx: float,
     ry: float | None = None,
-=======
-def dehalo_alpha(
-    clip: vs.VideoNode,
-    rx: FloatIterArr = 2.0,
-    ry: FloatIterArr | None = None,
-    darkstr: FloatIterArr = 0.0,
-    brightstr: FloatIterArr = 1.0,
-    lowsens: FloatIterArr = 50.0,
-    highsens: FloatIterArr = 50.0,
-    sigma_mask: float | bool = False,
-    ss: FloatIterArr = 1.5,
-    planes: PlanesT = 0,
-    show_mask: bool = False,
-    mask_radius: RadiusLike = 1,
->>>>>>> b453eed0
     downscaler: ScalerLike = Mitchell,
     upscaler: ScalerLike = BSpline,
     func: FuncExceptT | None = None,
@@ -338,33 +222,12 @@
     )
 
 
-<<<<<<< HEAD
 def _dehalo_alpha_mask(
     clip: ConstantFormatVideoNode,
     ref: ConstantFormatVideoNode,
     lowsens: list[float],
     highsens: list[float],
     planes: PlanesT,
-=======
-def dehalo_sigma(
-    clip: vs.VideoNode,
-    brightstr: FloatIterArr = 1.0,
-    darkstr: FloatIterArr = 0.0,
-    lowsens: FloatIterArr = 50.0,
-    highsens: FloatIterArr = 50.0,
-    ss: FloatIterArr = 1.5,
-    blur_func: Prefilter = Prefilter.GAUSS,
-    planes: PlanesT = 0,
-    supersampler: ScalerLike = Lanczos(3),
-    supersampler_ref: ScalerLike = Mitchell,
-    pre_ss: float = 1.0,
-    pre_supersampler: ScalerLike = NNEDI3(noshift=(True, False)),
-    pre_downscaler: ScalerLike = Point,
-    mask_radius: RadiusLike = 1,
-    sigma_mask: float | bool = False,
-    mask_coords: Sequence[int] | None = None,
-    show_mask: bool = False,
->>>>>>> b453eed0
     func: FuncExceptT | None = None,
 ) -> ConstantFormatVideoNode:
     func = func or _dehalo_alpha_mask
@@ -385,25 +248,10 @@
     return mask
 
 
-<<<<<<< HEAD
 def _dehalo_supersample_minmax(
     clip: ConstantFormatVideoNode,
     ref: ConstantFormatVideoNode,
     ss: list[float],
-=======
-def dehalo_merge(
-    clip: vs.VideoNode,
-    dehalo: vs.VideoNode,
-    darkstr: list[float] | float = 0.0,
-    brightstr: list[float] | float = 1.0,
-    lowsens: list[float] | float = 50.0,
-    highsens: list[float] | float = 50.0,
-    sigma_mask: float | bool = False,
-    ss: list[float] | float = 1.5,
-    planes: PlanesT = 0,
-    show_mask: bool = False,
-    mask_radius: RadiusLike = 1,
->>>>>>> b453eed0
     supersampler: ScalerLike = Lanczos(3),
     supersampler_ref: ScalerLike = Mitchell,
     planes: PlanesT = None,
