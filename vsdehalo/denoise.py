"""
This modules implements dehaho functions based on spatial denoising operations.
"""

from __future__ import annotations

from math import ceil, log
from typing import Any, Sequence

from vsaa import NNEDI3
from vsdenoise import Prefilter, PrefilterLike, frequency_merge, nl_means
from vsexprtools import ExprOp, norm_expr
from vskernels import Catrom, Scaler, ScalerLike
from vsmasktools import Morpho, Robinson3
from vsrgtools import (
<<<<<<< HEAD
    LimitFilterMode,
=======
    contrasharpening,
>>>>>>> b38b5a32
    contrasharpening_dehalo,
    gauss_blur,
    limit_filter,
    median_blur,
    repair,
)
from vstools import (
    FunctionUtil,
    PlanesT,
    check_progressive,
    check_ref_clip,
    core,
    fallback,
    plane,
    to_arr,
    vs,
)

__all__ = ["hq_dering", "smooth_dering", "vine_dehalo"]


def hq_dering(
    clip: vs.VideoNode,
    smooth: vs.VideoNode | PrefilterLike | None = None,
    ringmask: vs.VideoNode | None = None,
    mrad: int = 1,
    msmooth: int = 1,
    minp: int = 1,
    mthr: float = 0.24,
    incedge: bool = False,
    thr: int = 12,
    elast: float = 2.0,
    darkthr: int | None = None,
    contra: float = 1.2,
    drrep: int = 13,
    planes: PlanesT = 0,
) -> vs.VideoNode:
    """
    Applies deringing by using a smart smoother near edges (where ringing occurs) only.
    Formerly known as HQDeringmod.

    Example usage:
        ```py
        from vsdenoise import Prefilter

        dering = smooth_dering(clip, Prefilter.BILATERAL, ...)
        ```

        - Bringing back the DFTTest smoothed clip from havsfunc

        ```py
        is_hd = clip.width >= 1280 or clip.height >= 720
        sigma = 128
        sigma2 = sigma / 16
        smoothed = DFTTest().denoise(
            clip,
            [0.0, sigma2, 0.05, sigma, 0.5, sigma, 0.75, sigma2, 1.0, 0.0],
            sbsize=8 if is_hd else 6,
            sosize=6 if is_hd else 4,
            tbsize=1,
        )

        dering = smooth_dering(clip, smoothed, ...)
        ```

    Args:
        clip: Clip to process.

        smooth: Already smoothed clip, or a Prefilter.

        ringmask: Custom ringing mask.

        mrad: Expanding iterations of edge mask, higher value means more aggressive processing.

        msmooth: Inflating iterations of edge mask, higher value means smoother edges of mask.

        minp: Inpanding iterations of the edge mask, higher value means more aggressive processing.

        mthr: Threshold of the edge mask, lower value means more aggressive processing but for strong ringing, lower
            value will treat some ringing as edge, which "protects" this ringing from being processed.

        incedge: Whether to include edge in ring mask, by default ring mask only include area near edges.

        thr: Threshold (8-bit scale) to limit filtering diff. Smaller thr will result in more pixels being taken from
            processed clip. Larger thr will result in less pixels being taken from input clip.

               - PDiff: pixel value diff between processed clip and input clip
               - ODiff: pixel value diff between output clip and input clip

            PDiff, thr and elast is used to calculate ODiff:
            ODiff = PDiff when [PDiff <= thr]

            ODiff gradually smooths from thr to 0 when [thr <= PDiff <= thr * elast].

            For elast>2.0, ODiff reaches maximum when [PDiff == thr * elast / 2]

            ODiff = 0 when [PDiff >= thr * elast]

        elast: Elasticity of the soft threshold. Larger "elast" will result in more pixels being blended from.

        darkthr: Threshold (8-bit scale) for darker area near edges, for filtering diff that brightening the image by
            default equals to thr/4. Set it lower if you think de-ringing destroys too much lines, etc. When darkthr is
            not equal to ``thr``, ``thr`` limits darkening, while ``darkthr`` limits brightening. This is useful to
            limit the overshoot/undershoot/blurring introduced in deringing. Examples:

               - ``thr=0``,   ``darkthr=0``  : no limiting
               - ``thr=255``, ``darkthr=255``: no limiting
               - ``thr=8``,   ``darkthr=2``  : limit darkening with 8, brightening is limited to 2
               - ``thr=8``,   ``darkthr=0``  : limit darkening with 8, brightening is limited to 0
               - ``thr=255``, ``darkthr=0``  : limit darkening with 255, brightening is limited to 0

            For the last two examples, output will remain unchanged. (0/255: no limiting)

        contra: Whether to use contra-sharpening to resharp deringed clip:
               - 0 means no contra
               - float: represents level for [contrasharpening_dehalo][vsdehalo.contrasharpening_dehalo]

        drrep: Use repair for details retention, recommended values are 13/12/1.

        planes: Planes to be processed.

    Returns:
        Deringed clip.
    """
    func = FunctionUtil(clip, hq_dering, planes, (vs.GRAY, vs.YUV))

    assert check_progressive(clip, func.func)

    planes = func.norm_planes

    darkthr = fallback(darkthr, thr // 4)

    if smooth is None:
        smooth = Prefilter.MINBLUR(radius=2) if func.is_hd else Prefilter.MINBLUR(radius=1)

    if not isinstance(smooth, vs.VideoNode):
        smoothed = smooth(func.work_clip, planes)
    else:
        check_ref_clip(clip, smooth)

        smoothed = plane(smooth, 0) if func.luma_only else smooth

    if contra:
        smoothed = contrasharpening_dehalo(smoothed, func.work_clip, contra, planes=planes)

    repclp = repair(func.work_clip, smoothed, drrep, planes)

<<<<<<< HEAD
    limitclp = limit_filter(repclp, func.work_clip, None, LimitFilterMode.CLAMPING, planes, thr, elast, darkthr)
=======
    limitclp = limit_filter(repclp, work_clip, None, darkthr, thr, elast, planes)
>>>>>>> b38b5a32

    if ringmask is None:
        edgemask = Robinson3.edgemask(func.work_clip, mthr, planes=planes)

        fmask = median_blur(edgemask, planes=planes).hysteresis.Hysteresis(edgemask, planes)

        omask = Morpho.expand(fmask, mrad, planes=planes) if mrad > 0 else fmask

        if msmooth > 0:
            omask = Morpho.inflate(omask, iterations=msmooth, planes=planes)

        if incedge:
            ringmask = omask
        else:
            if minp <= 0:
                imask = fmask
            elif minp % 2 == 0:
                imask = Morpho.inpand(fmask, minp // 2, planes=planes, func=func.func)
            else:
                imask = Morpho.inpand(
                    Morpho.inflate(fmask, planes=planes, func=func.func), ceil(minp / 2), planes=planes, func=func.func
                )

            ringmask = norm_expr([omask, imask], ["x range_max y - * range_max /", ExprOp.clamp()], func=func.func)

    dering = func.work_clip.std.MaskedMerge(limitclp, ringmask, planes)

    return func.return_clip(dering)


smooth_dering = hq_dering


def vine_dehalo(
    clip: vs.VideoNode,
    strength: float | Sequence[float] = 16.0,
    sharp: float = 0.5,
    sigma: float | list[float] = 1.0,
    supersampler: ScalerLike = NNEDI3,
    downscaler: ScalerLike = Catrom,
    planes: PlanesT = 0,
    **kwargs: Any,
) -> vs.VideoNode:
    """
    Dehalo via non-local errors filtering.

    Args:
        clip: Clip to process.
        strength: Strength of nl_means filtering.
        sharp: Weight to blend supersampled clip.
        sigma: Gaussian sigma for filtering cutoff.
        supersampler: Scaler used for supersampling before dehaloing.
        downscaler: Scaler used for downscaling after supersampling.
        planes: Planes to be processed.
        **kwargs: Additional kwargs to be passed to nl_means.

    Returns:
        Dehaloed clip.
    """
    func = FunctionUtil(clip, vine_dehalo, planes)

    assert check_progressive(clip, func.func)

    strength = to_arr(strength)
    supersampler = Scaler.ensure_obj(supersampler, func.func)
    downscaler = Scaler.ensure_obj(downscaler, func.func)

    sharp = min(max(sharp, 0.0), 1.0)
    s = kwargs.pop("s", None)

    # Only God knows how these were derived.
    constants0 = 0.3926327792690057290863679493724 * sharp
    constants1 = 18.880334973195822973214959957208
    constants2 = 0.5862453661304626725671053478676

    weight = constants0 * log(1 + 1 / constants0)
    h_refine = [constants1 * (s / constants1) ** constants2 for s in strength]

    supersampled = supersampler.supersample(func.work_clip)
    supersampled = nl_means(supersampled, strength, tr=0, s=0, planes=planes, **kwargs)
    supersampled = downscaler.scale(supersampled, func.work_clip.width, func.work_clip.height)

    smoothed = nl_means(func.work_clip, strength, tr=0, s=0, planes=planes, **kwargs)
    smoothed = core.std.Merge(supersampled, smoothed, weight)

    highpassed = frequency_merge(
        func.work_clip,
        smoothed,
        mode_low=func.work_clip,
        mode_high=smoothed,
        lowpass=lambda clip, **kwargs: gauss_blur(clip, sigma, **kwargs),
        planes=planes,
    )

    refined = func.work_clip.std.MakeDiff(highpassed, planes)
    refined = nl_means(refined, h_refine, tr=0, s=s, ref=highpassed, planes=planes, **kwargs)
    refined = highpassed.std.MergeDiff(refined, planes)

    return func.return_clip(refined)<|MERGE_RESOLUTION|>--- conflicted
+++ resolved
@@ -13,11 +13,6 @@
 from vskernels import Catrom, Scaler, ScalerLike
 from vsmasktools import Morpho, Robinson3
 from vsrgtools import (
-<<<<<<< HEAD
-    LimitFilterMode,
-=======
-    contrasharpening,
->>>>>>> b38b5a32
     contrasharpening_dehalo,
     gauss_blur,
     limit_filter,
@@ -165,11 +160,7 @@
 
     repclp = repair(func.work_clip, smoothed, drrep, planes)
 
-<<<<<<< HEAD
-    limitclp = limit_filter(repclp, func.work_clip, None, LimitFilterMode.CLAMPING, planes, thr, elast, darkthr)
-=======
-    limitclp = limit_filter(repclp, work_clip, None, darkthr, thr, elast, planes)
->>>>>>> b38b5a32
+    limitclp = limit_filter(repclp, func.work_clip, None, darkthr, thr, elast, planes)
 
     if ringmask is None:
         edgemask = Robinson3.edgemask(func.work_clip, mthr, planes=planes)
