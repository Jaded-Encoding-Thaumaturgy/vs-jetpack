--- conflicted
+++ resolved
@@ -52,9 +52,8 @@
         unless explicitly overridden by the arguments provided at call time.
         Only arguments that match named parameters in this method are injected.
 
-<<<<<<< HEAD
-        Args:
-            taps: Overrides the filter kernel radius. Has no effect if the filter kernel is not resizeable.
+        Args:
+            radius: Overrides the filter kernel radius. Has no effect if the filter kernel is not resizeable.
             b: The 'b' parameter for bicubic interpolation.
             c: The 'c' parameter for bicubic interpolation.
             clamp: Represents an extra weighting/clamping coefficient for negative weights. A value of 0.0 represents no
@@ -64,21 +63,6 @@
             taper: Additional taper coefficient. This essentially flattens the function's center.
             antiring: Antiringing strength.
             **kwargs: Keyword arguments that configure the internal scaling behavior.
-=======
-        :param radius:      Overrides the filter kernel radius.
-                            Has no effect if the filter kernel is not resizeable.
-        :param b:           The 'b' parameter for bicubic interpolation.
-        :param c:           The 'c' parameter for bicubic interpolation.
-        :param clamp:       Represents an extra weighting/clamping coefficient for negative weights.
-                            A value of 0.0 represents no clamping.
-                            A value of 1.0 represents full clamping, i.e. all negative lobes will be removed.
-        :param blur:        Additional blur coefficient.
-                            This effectively stretches the kernel, without changing the effective radius
-                            of the filter radius.
-        :param taper:       Additional taper coefficient. This essentially flattens the function's center.
-        :param antiring:    Antiringing strength.
-        :param kwargs:      Keyword arguments that configure the internal scaling behavior.
->>>>>>> 36c51447
         """
         self.radius = radius
         self.b = b
@@ -177,9 +161,9 @@
         If the same keyword is passed to both `__init__` and one of the `_implemented_funcs`,
         the one passed to `func` takes precedence.
 
-        :param radius:      Overrides the filter kernel radius.
-                            Has no effect if the filter kernel is not resizeable.
-        :param kwargs:  Keyword arguments that configure the internal scaling behavior.
+        Args:
+            radius: Overrides the filter kernel radius. Has no effect if the filter kernel is not resizeable.
+            **kwargs: Keyword arguments that configure the internal scaling behavior.
         """
         super().__init__(radius, None, None, **kwargs)
 
@@ -200,12 +184,11 @@
         If the same keyword is passed to both `__init__` and one of the `_implemented_funcs`,
         the one passed to `func` takes precedence.
 
-        :param radius:      Overrides the filter kernel radius.
-                            Has no effect if the filter kernel is not resizeable.
-        :param blur:    Additional blur coefficient.
-                        This effectively stretches the kernel, without changing the effective radius
-                        of the filter radius.
-        :param kwargs:  Keyword arguments that configure the internal scaling behavior.
+        Args:
+            radius: Overrides the filter kernel radius. Has no effect if the filter kernel is not resizeable.
+            blur: Additional blur coefficient. This effectively stretches the kernel,
+                without changing the effective radius of the filter radius.
+            **kwargs: Keyword arguments that configure the internal scaling behavior.
         """
         super().__init__(radius, None, None, blur=blur, **kwargs)
 
@@ -230,19 +213,12 @@
         If the same keyword is passed to both `__init__` and one of the `_implemented_funcs`,
         the one passed to `func` takes precedence.
 
-<<<<<<< HEAD
-        Args:
-            taps: The number of taps used for Lanczos interpolation.
-            **kwargs: Keyword arguments that configure the internal scaling behavior.
-=======
-        :param radius:      Overrides the filter kernel radius.
-                            Has no effect if the filter kernel is not resizeable.
-        :param blur:    Additional blur coefficient.
-                        This effectively stretches the kernel, without changing the effective radius
-                        of the filter radius.
-        :param antiring: Antiringing strength.
-        :param kwargs:  Keyword arguments that configure the internal scaling behavior.
->>>>>>> 36c51447
+        Args:
+            radius: Overrides the filter kernel radius. Has no effect if the filter kernel is not resizeable.
+            blur: Additional blur coefficient. This effectively stretches the kernel,
+                without changing the effective radius of the filter radius.
+            antiring: Antiringing strength.
+            **kwargs: Keyword arguments that configure the internal scaling behavior.
         """
         super().__init__(radius, None, None, blur=blur, antiring=antiring, **kwargs)
 
@@ -263,15 +239,9 @@
         If the same keyword is passed to both `__init__` and one of the `_implemented_funcs`,
         the one passed to `func` takes precedence.
 
-<<<<<<< HEAD
-        Args:
-            taps: The number of taps used for Jinc interpolation.
-            **kwargs: Keyword arguments that configure the internal scaling behavior.
-=======
-        :param radius:      Overrides the filter kernel radius.
-                            Has no effect if the filter kernel is not resizeable.
-        :param kwargs:  Keyword arguments that configure the internal scaling behavior.
->>>>>>> 36c51447
+        Args:
+            radius: Overrides the filter kernel radius. Has no effect if the filter kernel is not resizeable.
+            **kwargs: Keyword arguments that configure the internal scaling behavior.
         """
         super().__init__(radius, None, None, **kwargs)
 
@@ -292,15 +262,9 @@
         If the same keyword is passed to both `__init__` and one of the `_implemented_funcs`,
         the one passed to `func` takes precedence.
 
-<<<<<<< HEAD
-        Args:
-            taps: The number of taps used for Ginseng interpolation.
-            **kwargs: Keyword arguments that configure the internal scaling behavior.
-=======
-        :param radius:      Overrides the filter kernel radius.
-                            Has no effect if the filter kernel is not resizeable.
-        :param kwargs:  Keyword arguments that configure the internal scaling behavior.
->>>>>>> 36c51447
+        Args:
+            radius: Overrides the filter kernel radius. Has no effect if the filter kernel is not resizeable.
+            **kwargs: Keyword arguments that configure the internal scaling behavior.
         """
         super().__init__(radius, None, None, **kwargs)
 
@@ -321,15 +285,9 @@
         If the same keyword is passed to both `__init__` and one of the `_implemented_funcs`,
         the one passed to `func` takes precedence.
 
-<<<<<<< HEAD
-        Args:
-            taps: The number of taps used for Hann interpolation.
-            **kwargs: Keyword arguments that configure the internal scaling behavior.
-=======
-        :param radius:      Overrides the filter kernel radius.
-                            Has no effect if the filter kernel is not resizeable.
-        :param kwargs:  Keyword arguments that configure the internal scaling behavior.
->>>>>>> 36c51447
+        Args:
+            radius: Overrides the filter kernel radius. Has no effect if the filter kernel is not resizeable.
+            **kwargs: Keyword arguments that configure the internal scaling behavior.
         """
         super().__init__(radius, None, None, **kwargs)
 
