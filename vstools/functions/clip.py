from __future__ import annotations

from jetpytools import StrictRange

from ..exceptions import FramesLengthError
from ..types import VideoNodeT

__all__ = [
    "shift_clip",
    "shift_clip_multi",
]


def shift_clip(clip: VideoNodeT, offset: int) -> VideoNodeT:
    """
    Shift a clip forwards or backwards by *N* frames.

    This is useful for cases where you must compare every frame of a clip
    with the frame that comes before or after the current frame,
    like for example when performing temporal operations.

    Both positive and negative integers are allowed.
    Positive values will shift a clip forward, negative will shift a clip backward.

    Args:
        clip: Input clip.
        offset: Number of frames to offset the clip with. Negative values are allowed. Positive values will shift a clip
            forward, negative will shift a clip backward.

    Returns:
        Clip that has been shifted forwards or backwards by *N* frames.
    """

    if offset > clip.num_frames - 1:
        raise FramesLengthError(shift_clip, "offset")

    if offset < 0:
        return clip[0] * abs(offset) + clip[:offset]

    if offset > 0:
        return clip[offset:] + clip[-1] * offset

    return clip


def shift_clip_multi(clip: VideoNodeT, offsets: StrictRange = (-1, 1)) -> list[VideoNodeT]:
    """
    Shift a clip forwards or backwards multiple times by a varying amount of frames.

    This will return a clip for every shifting operation performed.
    This is a convenience function that makes handling multiple shifts easier.

    Example:

        >>> shift_clip_multi(clip, (-3, 3))
            [VideoNode, VideoNode, VideoNode, VideoNode, VideoNode, VideoNode, VideoNode]
                -3         -2         -1          0         +1         +2         +3

<<<<<<< HEAD
    :param clip:            Input clip.
    :param offsets:         Tuple of offsets representing an inclusive range. A clip will be returned for every offset.
                            Default: (-1, 1).
=======
    Args:
        clip: Input clip.
        offsets: List of frame ranges for offsetting. A clip will be returned for every offset. Default: (-1, 1).
>>>>>>> 16e47138

    Returns:
        A list of clips, the amount determined by the amount of offsets.
    """
    return [shift_clip(clip, x) for x in range(offsets[0], offsets[1] + 1)]<|MERGE_RESOLUTION|>--- conflicted
+++ resolved
@@ -56,15 +56,10 @@
             [VideoNode, VideoNode, VideoNode, VideoNode, VideoNode, VideoNode, VideoNode]
                 -3         -2         -1          0         +1         +2         +3
 
-<<<<<<< HEAD
-    :param clip:            Input clip.
-    :param offsets:         Tuple of offsets representing an inclusive range. A clip will be returned for every offset.
-                            Default: (-1, 1).
-=======
     Args:
         clip: Input clip.
-        offsets: List of frame ranges for offsetting. A clip will be returned for every offset. Default: (-1, 1).
->>>>>>> 16e47138
+        offsets: Tuple of offsets representing an inclusive range.
+            A clip will be returned for every offset. Default: (-1, 1).
 
     Returns:
         A list of clips, the amount determined by the amount of offsets.
