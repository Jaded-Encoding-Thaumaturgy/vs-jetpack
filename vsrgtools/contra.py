from __future__ import annotations

from typing import Callable, Sequence

from vsexprtools import norm_expr
from vstools import (
    ConstantFormatVideoNode,
    CustomValueError,
    GenericVSFunction,
    PlanesT,
    check_ref_clip,
    check_variable,
    core,
<<<<<<< HEAD
    iterate,
=======
    normalize_param_planes,
>>>>>>> 8f8dd2e7
    normalize_planes,
    vs,
)

from .blur import box_blur, median_blur, min_blur
from .enum import BlurMatrix
from .rgtools import RemoveGrain, Repair, remove_grain, repair

__all__ = ["contrasharpening", "contrasharpening_dehalo", "contrasharpening_median"]


def contrasharpening(
    flt: vs.VideoNode,
    src: vs.VideoNode,
    radius: int = 1,
    sharp: vs.VideoNode | GenericVSFunction[vs.VideoNode] | None = None,
    mode: int | Repair.Mode = repair.Mode.MINMAX_SQUARE3,
    planes: PlanesT = 0,
) -> ConstantFormatVideoNode:
    """
    contra-sharpening: sharpen the denoised clip, but don't add more to any pixel than what was previously removed.
    Script by Didée, at the VERY GRAINY thread (http://forum.doom9.org/showthread.php?p=1076491#post1076491)

    Args:
        flt: Filtered clip
        src: Source clip
        radius: Spatial radius for sharpening.
        sharp: Optional pre-sharpened clip or function to use.
        mode: Mode of Repair to limit the difference
        planes: Planes to process, defaults to None

    Returns:
        Contrasharpened clip
    """

    assert check_variable(src, contrasharpening)
    assert check_variable(flt, contrasharpening)
    check_ref_clip(src, flt, contrasharpening)

    # Damp down remaining spots of the denoised clip
    if callable(sharp):
        sharp = sharp(flt)
    if isinstance(sharp, vs.VideoNode):
        sharp = sharp
    else:
        damp = min_blur(flt, radius, planes=planes)
        blurred = BlurMatrix.BINOMIAL(taps=radius)(damp, planes=planes)

    # Difference of a simple kernel blur
    diff_blur = core.std.MakeDiff(sharp if sharp else damp, flt if sharp else blurred, planes)

    # Difference achieved by the filtering
    diff_flt = src.std.MakeDiff(flt, planes)

    # Limit the difference to the max of what the filtering removed locally
    limit = repair(diff_blur, diff_flt, mode, planes)

    # abs(diff) after limiting may not be bigger than before
    # Apply the limited difference (sharpening is just inverse blurring)
    expr = "y neutral - Y! z neutral - Z! Y@ abs Z@ abs < Y@ Z@ ? x +"

    return norm_expr([flt, limit, diff_blur], expr, planes, func=contrasharpening)


def contrasharpening_dehalo(
    flt: vs.VideoNode, src: vs.VideoNode, level: float = 1.4, alpha: float = 2.49, planes: PlanesT = 0
) -> ConstantFormatVideoNode:
    """
    Args:
        flt: Dehaloed clip
        src: Source clip
        level: Strength level

    Returns:
        Contrasharpened clip
    """
    assert check_variable(src, contrasharpening_dehalo)
    assert check_variable(flt, contrasharpening_dehalo)
    check_ref_clip(src, flt, contrasharpening_dehalo)

    blur = BlurMatrix.BINOMIAL()(flt, planes)
    blur2 = median_blur(blur, 2, planes=planes)
<<<<<<< HEAD
    blur2 = iterate(blur2, lambda c: repair(c, blur, repair.Mode.MINMAX_SQUARE1, planes), 2)
=======
    blur2 = repair(blur, repair(blur, blur2, rep_modes), rep_modes)
>>>>>>> 8f8dd2e7

    return norm_expr(
        [flt, src, blur, blur2],
        "y x - D1! z a - {alpha} * {level} * D2! D1@ D2@ xor x x D1@ abs D2@ abs < D1@ D2@ ? + ?",
        planes,
        alpha=alpha,
        level=level,
        func=contrasharpening_dehalo,
    )


def contrasharpening_median(
    flt: vs.VideoNode,
    src: vs.VideoNode,
    mode: int | Sequence[int] | RemoveGrain.Mode | Callable[..., ConstantFormatVideoNode] = box_blur,
    planes: PlanesT = 0,
) -> ConstantFormatVideoNode:
    """
    Args:
        flt: Filtered clip
        src: Source clip
        mode: Function or the RemoveGrain mode used to blur/repair the filtered clip.
        planes: Planes to process, defaults to None

    Returns:
        Contrasharpened clip
    """
    assert check_variable(src, contrasharpening_median)
    assert check_variable(flt, contrasharpening_median)
    check_ref_clip(src, flt, contrasharpening_median)

    planes = normalize_planes(flt, planes)

    if isinstance(mode, (int, Sequence)):
        repaired = remove_grain(flt, mode, planes)
    elif callable(mode):
        repaired = mode(flt, planes=planes)
    else:
        raise CustomValueError("Invalid mode or function passed!", contrasharpening_median)

    return norm_expr([flt, src, repaired], "x dup + z - x y min x y max clip", planes, func=contrasharpening_median)<|MERGE_RESOLUTION|>--- conflicted
+++ resolved
@@ -11,11 +11,6 @@
     check_ref_clip,
     check_variable,
     core,
-<<<<<<< HEAD
-    iterate,
-=======
-    normalize_param_planes,
->>>>>>> 8f8dd2e7
     normalize_planes,
     vs,
 )
@@ -98,11 +93,7 @@
 
     blur = BlurMatrix.BINOMIAL()(flt, planes)
     blur2 = median_blur(blur, 2, planes=planes)
-<<<<<<< HEAD
-    blur2 = iterate(blur2, lambda c: repair(c, blur, repair.Mode.MINMAX_SQUARE1, planes), 2)
-=======
-    blur2 = repair(blur, repair(blur, blur2, rep_modes), rep_modes)
->>>>>>> 8f8dd2e7
+    blur2 = repair(blur, repair(blur, blur2, repair.Mode.MINMAX_SQUARE1, planes), repair.Mode.MINMAX_SQUARE1, planes)
 
     return norm_expr(
         [flt, src, blur, blur2],
